bin/
target/

.idea/
*.iml

<<<<<<< HEAD
.DS_Store
=======
# Thumbnails
._*
.DS_Store

.settings
.classpath
.project
>>>>>>> 099b8361
<|MERGE_RESOLUTION|>--- conflicted
+++ resolved
@@ -4,14 +4,9 @@
 .idea/
 *.iml
 
-<<<<<<< HEAD
-.DS_Store
-=======
-# Thumbnails
 ._*
 .DS_Store
 
 .settings
 .classpath
-.project
->>>>>>> 099b8361
+.project