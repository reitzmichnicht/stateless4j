--- conflicted
+++ resolved
@@ -25,18 +25,8 @@
         return triggerBehaviours;
     }
 
-<<<<<<< HEAD
-    public boolean canHandle(TTrigger trigger) {
-        try {
-            tryFindHandler(trigger);
-            return true;
-        } catch (Exception e) {
-            return false;
-        }
-=======
     public Boolean canHandle(TTrigger trigger) {
         return tryFindHandler(trigger) != null;
->>>>>>> d4c4092d
     }
 
     public TriggerBehaviour<TState, TTrigger> tryFindHandler(TTrigger trigger) {
