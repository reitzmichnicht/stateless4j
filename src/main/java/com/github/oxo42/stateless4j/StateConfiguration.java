--- conflicted
+++ resolved
@@ -6,6 +6,11 @@
 import com.github.oxo42.stateless4j.triggers.*;
 
 public class StateConfiguration<S, T> {
+    public static final String GUARD_IS_NULL = "guard is null";
+    public static final String ENTRY_ACTION_IS_NULL = "entryAction is null";
+    public static final String ACTION_IS_NULL = "action is null";
+    public static final String TRIGGER_IS_NULL = "trigger is null";
+    public static final String DESTINATION_STATE_SELECTOR_IS_NULL = "destinationStateSelector is null";
 
     private static final FuncBoolean NO_GUARD = new FuncBoolean() {
         @Override
@@ -13,23 +18,17 @@
             return true;
         }
     };
-<<<<<<< HEAD
     private static final Action NO_ACTION = new Action() {
         @Override
         public void doIt() {
         }
     };
     private static final Action1<Object[]> NO_ACTION_N = new Action1<Object[]>() {
-    	@Override
-    	public void doIt(Object[] args) {
-    	}
+        @Override
+        public void doIt(Object[] args) {
+        }
     };
-=======
-    public static final String GUARD_IS_NULL = "guard is null";
-    public static final String ENTRY_ACTION_IS_NULL = "entryAction is null";
-    public static final String TRIGGER_IS_NULL = "trigger is null";
-    public static final String DESTINATION_STATE_SELECTOR_IS_NULL = "destinationStateSelector is null";
->>>>>>> 6b6dd4a7
+
     private final StateRepresentation<S, T> representation;
     private final Func2<S, StateRepresentation<S, T>> lookup;
 
@@ -54,7 +53,7 @@
 
     /**
      * Accept the specified trigger and transition to the destination state.
-     * 
+     * <p>
      * Additionally a given action is performed when transitioning. This action will be called after
      * the onExit action of the current state and before the onEntry action of
      * the destination state.
@@ -84,7 +83,7 @@
 
     /**
      * Accept the specified trigger and transition to the destination state
-     * 
+     * <p>
      * Additionally a given action is performed when transitioning. This action will be called after
      * the onExit action of the current state and before the onEntry action of
      * the destination state.
@@ -102,7 +101,7 @@
 
     /**
      * Accept the specified trigger, execute action and stay in state
-     *
+     * <p>
      * Applies to the current state only. No exit or entry actions will be
      * executed and the state will not change. The only thing that happens is
      * the execution of a given action.
@@ -117,7 +116,7 @@
 
     /**
      * Accept the specified trigger, execute action and stay in state
-     *
+     * <p>
      * Applies to the current state only. No exit or entry actions will be
      * executed and the state will not change. The only thing that happens is
      * the execution of a given action.
@@ -135,7 +134,7 @@
         assert guard != null : "guard is null";
         assert action != null : "action is null";
         representation.addTriggerBehaviour(new InternalTriggerBehaviour<S, T>(
-              trigger, guard, action));
+                trigger, guard, action));
         return this;
     }
 
@@ -222,13 +221,8 @@
      * @return The receiver
      */
     public StateConfiguration<S, T> ignoreIf(T trigger, FuncBoolean guard) {
-<<<<<<< HEAD
         assert guard != null : "guard is null";
         representation.addTriggerBehaviour(new InternalTriggerBehaviour<S, T>(trigger, guard, NO_ACTION));
-=======
-        assert guard != null : GUARD_IS_NULL;
-        representation.addTriggerBehaviour(new IgnoredTriggerBehaviour<S, T>(trigger, guard));
->>>>>>> 6b6dd4a7
         return this;
     }
 
@@ -543,10 +537,10 @@
      * @return The receiver
      */
     public <TArg0> StateConfiguration<S, T> permitDynamic(TriggerWithParameters1<TArg0, S, T> trigger,
-    		Func2<TArg0, S> destinationStateSelector, Action1<TArg0> action) {
+                                                          Func2<TArg0, S> destinationStateSelector, Action1<TArg0> action) {
         return permitDynamicIf(trigger, destinationStateSelector, NO_GUARD, action);
     }
-    
+
     /**
      * Accept the specified trigger and transition to the destination state, calculated dynamically by the supplied
      * function
@@ -563,7 +557,7 @@
         return permitDynamicIf(trigger, destinationStateSelector, NO_GUARD);
     }
 
-    
+
     /**
      * Accept the specified trigger and transition to the destination state, calculated dynamically by the supplied
      * function
@@ -618,11 +612,11 @@
      * @return The receiver
      */
     public <TArg0, TArg1, TArg2> StateConfiguration<S, T> permitDynamic(TriggerWithParameters3<TArg0, TArg1, TArg2, S, T> trigger,
-    		final Func4<TArg0, TArg1, TArg2, S> destinationStateSelector,
-    		final Action3<TArg0, TArg1, TArg2> action) {
+                                                                        final Func4<TArg0, TArg1, TArg2, S> destinationStateSelector,
+                                                                        final Action3<TArg0, TArg1, TArg2> action) {
         return permitDynamicIf(trigger, destinationStateSelector, NO_GUARD, action);
     }
-    
+
     /**
      * Accept the specified trigger and transition to the destination state, calculated dynamically by the supplied
      * function
@@ -656,7 +650,7 @@
      * @return The receiver
      */
     public StateConfiguration<S, T> permitDynamicIf(T trigger, final Func<S> destinationStateSelector, FuncBoolean guard,
-    		final Action action) {
+                                                    final Action action) {
         assert destinationStateSelector != null : "destinationStateSelector is null";
         return publicPermitDynamicIf(trigger, new Func2<Object[], S>() {
             @Override
@@ -665,10 +659,10 @@
             }
         }, guard, new Action1<Object[]>() {
             @SuppressWarnings("unchecked")
-        	@Override
-        	public void doIt(Object[] args) {
-        		action.doIt();
-        	}
+            @Override
+            public void doIt(Object[] args) {
+                action.doIt();
+            }
         });
     }
 
@@ -713,8 +707,8 @@
      * @param <TArg0>                  Type of the first trigger argument
      * @return The receiver
      */
-    public <TArg0> StateConfiguration<S, T> permitDynamicIf(TriggerWithParameters1<TArg0, S, T> trigger,final Func2<TArg0, S> destinationStateSelector, FuncBoolean guard,
-    		final Action1<TArg0> action) {
+    public <TArg0> StateConfiguration<S, T> permitDynamicIf(TriggerWithParameters1<TArg0, S, T> trigger, final Func2<TArg0, S> destinationStateSelector, FuncBoolean guard,
+                                                            final Action1<TArg0> action) {
         assert trigger != null : "trigger is null";
         assert destinationStateSelector != null : "destinationStateSelector is null";
         return publicPermitDynamicIf(
@@ -728,10 +722,10 @@
                 },
                 guard, new Action1<Object[]>() {
                     @SuppressWarnings("unchecked")
-                	@Override
-                	public void doIt(Object[] args) {
-                		action.doIt((TArg0) args[0]);
-                	}
+                    @Override
+                    public void doIt(Object[] args) {
+                        action.doIt((TArg0) args[0]);
+                    }
                 }
         );
     }
@@ -782,7 +776,7 @@
      * @return The receiver
      */
     public <TArg0, TArg1> StateConfiguration<S, T> permitDynamicIf(TriggerWithParameters2<TArg0, TArg1, S, T> trigger, final Func3<TArg0, TArg1, S> destinationStateSelector, FuncBoolean guard,
-    		final Action2<TArg0, TArg1> action) {
+                                                                   final Action2<TArg0, TArg1> action) {
         assert trigger != null : "trigger is null";
         assert destinationStateSelector != null : "destinationStateSelector is null";
         return publicPermitDynamicIf(
@@ -798,12 +792,12 @@
                 },
                 guard, new Action1<Object[]>() {
                     @SuppressWarnings("unchecked")
-                	@Override
-                	public void doIt(Object[] args) {
-                		action.doIt(
-                				(TArg0) args[0],
-                				(TArg1) args[1]);
-                	}
+                    @Override
+                    public void doIt(Object[] args) {
+                        action.doIt(
+                                (TArg0) args[0],
+                                (TArg1) args[1]);
+                    }
                 }
         );
     }
@@ -821,7 +815,7 @@
      * @return The reciever
      */
     public <TArg0, TArg1, TArg2> StateConfiguration<S, T> permitDynamicIf(TriggerWithParameters3<TArg0, TArg1, TArg2, S, T> trigger,
-            final Func4<TArg0, TArg1, TArg2, S> destinationStateSelector, FuncBoolean guard) {
+                                                                          final Func4<TArg0, TArg1, TArg2, S> destinationStateSelector, FuncBoolean guard) {
         assert trigger != null : TRIGGER_IS_NULL;
         assert destinationStateSelector != null : DESTINATION_STATE_SELECTOR_IS_NULL;
         return publicPermitDynamicIf(
@@ -837,7 +831,7 @@
                         );
                     }
                 }, guard, NO_ACTION_N
-            );
+        );
     }
 
     /**
@@ -858,7 +852,7 @@
      * @return The reciever
      */
     public <TArg0, TArg1, TArg2> StateConfiguration<S, T> permitDynamicIf(TriggerWithParameters3<TArg0, TArg1, TArg2, S, T> trigger,
-            final Func4<TArg0, TArg1, TArg2, S> destinationStateSelector, FuncBoolean guard, final Action3<TArg0, TArg1, TArg2> action) {
+                                                                          final Func4<TArg0, TArg1, TArg2, S> destinationStateSelector, FuncBoolean guard, final Action3<TArg0, TArg1, TArg2> action) {
         assert trigger != null : "trigger is null";
         assert destinationStateSelector != null : "destinationStateSelector is null";
         return publicPermitDynamicIf(
@@ -875,13 +869,13 @@
                     }
                 }, guard, new Action1<Object[]>() {
                     @SuppressWarnings("unchecked")
-                	@Override
-                	public void doIt(Object[] args) {
-                		action.doIt(
-                				(TArg0) args[0],
-                				(TArg1) args[1],
-                				(TArg2) args[2]);
-                	}
+                    @Override
+                    public void doIt(Object[] args) {
+                        action.doIt(
+                                (TArg0) args[0],
+                                (TArg1) args[1],
+                                (TArg2) args[2]);
+                    }
                 }
         );
     }
@@ -901,18 +895,13 @@
     }
 
     StateConfiguration<S, T> publicPermitIf(T trigger, S destinationState, FuncBoolean guard) {
-<<<<<<< HEAD
         return publicPermitIf(trigger, destinationState, guard, NO_ACTION);
     }
 
     StateConfiguration<S, T> publicPermitIf(T trigger, S destinationState, FuncBoolean guard, Action action) {
-        assert guard != null : "guard is null";
-        assert action != null : "action is null";
+        assert action != null : ACTION_IS_NULL;
+        assert guard != null : GUARD_IS_NULL;
         representation.addTriggerBehaviour(new TransitioningTriggerBehaviour<>(trigger, destinationState, guard, action));
-=======
-        assert guard != null : GUARD_IS_NULL;
-        representation.addTriggerBehaviour(new TransitioningTriggerBehaviour<>(trigger, destinationState, guard));
->>>>>>> 6b6dd4a7
         return this;
     }
 
@@ -920,17 +909,17 @@
         return publicPermitDynamicIf(trigger, destinationStateSelector, NO_GUARD, NO_ACTION_N);
     }
 
-<<<<<<< HEAD
-    StateConfiguration<S, T> publicPermitDynamicIf(T trigger, Func2<Object[], S> destinationStateSelector, FuncBoolean guard, Action1<Object[]> action) {
-        assert destinationStateSelector != null : "destinationStateSelector is null";
-        assert guard != null : "guard is null";
-        representation.addTriggerBehaviour(new DynamicTriggerBehaviour<>(trigger, destinationStateSelector, guard, action));
-=======
     StateConfiguration<S, T> publicPermitDynamicIf(T trigger, Func2<Object[], S> destinationStateSelector, FuncBoolean guard) {
         assert destinationStateSelector != null : DESTINATION_STATE_SELECTOR_IS_NULL;
         assert guard != null : GUARD_IS_NULL;
-        representation.addTriggerBehaviour(new DynamicTriggerBehaviour<>(trigger, destinationStateSelector, guard));
->>>>>>> 6b6dd4a7
+        representation.addTriggerBehaviour(new DynamicTriggerBehaviour<>(trigger, destinationStateSelector, guard, NO_ACTION_N));
+        return this;
+    }
+
+    StateConfiguration<S, T> publicPermitDynamicIf(T trigger, Func2<Object[], S> destinationStateSelector, FuncBoolean guard, Action1<Object[]> action) {
+        assert destinationStateSelector != null : DESTINATION_STATE_SELECTOR_IS_NULL;
+        assert guard != null : GUARD_IS_NULL;
+        representation.addTriggerBehaviour(new DynamicTriggerBehaviour<>(trigger, destinationStateSelector, guard, action));
         return this;
     }
 }