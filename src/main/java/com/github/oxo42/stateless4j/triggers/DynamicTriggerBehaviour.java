package com.github.oxo42.stateless4j.triggers;

<<<<<<< HEAD
=======
import com.github.oxo42.stateless4j.OutVar;
import com.github.oxo42.stateless4j.delegates.Func;
>>>>>>> d4c4092d
import com.github.oxo42.stateless4j.delegates.Func2;
import com.github.oxo42.stateless4j.delegates.FuncBoolean;
import com.github.oxo42.stateless4j.validation.Enforce;

public class DynamicTriggerBehaviour<TState, TTrigger> extends TriggerBehaviour<TState, TTrigger> {

    private final Func2<Object[], TState> destination;

    public DynamicTriggerBehaviour(TTrigger trigger, Func2<Object[], TState> destination, FuncBoolean guard) {
        super(trigger, guard);
        this.destination = Enforce.argumentNotNull(destination, "destination");
    }

    @Override
<<<<<<< HEAD
    public TState resultsInTransitionFrom(TState source, Object... args) {
        return destination.call(args);
=======
    public boolean resultsInTransitionFrom(TState source, Object[] args, OutVar<TState> dest) {
        dest.set(destination.call(args));
        return true;
>>>>>>> d4c4092d
    }
}<|MERGE_RESOLUTION|>--- conflicted
+++ resolved
@@ -1,10 +1,6 @@
 package com.github.oxo42.stateless4j.triggers;
 
-<<<<<<< HEAD
-=======
 import com.github.oxo42.stateless4j.OutVar;
-import com.github.oxo42.stateless4j.delegates.Func;
->>>>>>> d4c4092d
 import com.github.oxo42.stateless4j.delegates.Func2;
 import com.github.oxo42.stateless4j.delegates.FuncBoolean;
 import com.github.oxo42.stateless4j.validation.Enforce;
@@ -18,14 +14,8 @@
         this.destination = Enforce.argumentNotNull(destination, "destination");
     }
 
-    @Override
-<<<<<<< HEAD
-    public TState resultsInTransitionFrom(TState source, Object... args) {
-        return destination.call(args);
-=======
     public boolean resultsInTransitionFrom(TState source, Object[] args, OutVar<TState> dest) {
         dest.set(destination.call(args));
         return true;
->>>>>>> d4c4092d
     }
 }