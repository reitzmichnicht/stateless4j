--- conflicted
+++ resolved
@@ -1,20 +1,15 @@
 package com.github.oxo42.stateless4j;
-
-import java.util.ArrayList;
-import java.util.List;
-
-import org.slf4j.Logger;
-import org.slf4j.LoggerFactory;
 
 import com.github.oxo42.stateless4j.delegates.Action1;
 import com.github.oxo42.stateless4j.delegates.Action2;
 import com.github.oxo42.stateless4j.delegates.Func;
 import com.github.oxo42.stateless4j.transitions.Transition;
-import com.github.oxo42.stateless4j.triggers.TriggerBehaviour;
-import com.github.oxo42.stateless4j.triggers.TriggerWithParameters;
-import com.github.oxo42.stateless4j.triggers.TriggerWithParameters1;
-import com.github.oxo42.stateless4j.triggers.TriggerWithParameters2;
-import com.github.oxo42.stateless4j.triggers.TriggerWithParameters3;
+import com.github.oxo42.stateless4j.triggers.*;
+import org.slf4j.Logger;
+import org.slf4j.LoggerFactory;
+
+import java.util.ArrayList;
+import java.util.List;
 
 /**
  * Models behaviour as transitions between a finite set of states
@@ -23,7 +18,7 @@
  * @param <T> The type used to represent the triggers that cause state transitions
  */
 public class StateMachine<S, T> {
-
+    
     public static final String TRIGGER_IS_NULL = "trigger is null";
     protected final StateMachineConfig<S, T> config;
     protected final Func<S> stateAccessor;
@@ -31,18 +26,17 @@
     private final Logger logger = LoggerFactory.getLogger(getClass());
     private boolean shouldLog = true;
     protected Action2<S, T> unhandledTriggerAction = new Action2<S, T>() {
-
         @Override
-		public void doIt(S state, T trigger) {
+        public void doIt(S state, T trigger) {
             throw new IllegalStateException(
                     String.format(
                             "No valid leaving transitions are permitted from state '%s' for trigger '%s'. Consider ignoring the trigger.",
                             state, trigger)
             );
         }
-
+        
     };
-
+    
     /**
      * Construct a state machine
      *
@@ -51,7 +45,7 @@
     public StateMachine(S intialState) {
         this(intialState, new StateMachineConfig<S, T>());
     }
-
+    
     /**
      * Construct a state machine
      *
@@ -75,11 +69,11 @@
             }
         };
         if (config.isEntryActionOfInitialStateEnabled()) {
-            Transition<S,T> initialTransition = new Transition(initialState, initialState, null);
+            Transition<S, T> initialTransition = new Transition(initialState, initialState, null);
             getCurrentRepresentation().enter(initialTransition);
         }
     }
-
+    
     /**
      * Construct a state machine with external state storage.
      *
@@ -93,15 +87,15 @@
         this.stateMutator = stateMutator;
         stateMutator.doIt(initialState);
     }
-
+    
     public StateConfiguration<S, T> configure(S state) {
         return config.configure(state);
     }
-
+    
     public StateMachineConfig<S, T> configuration() {
         return config;
     }
-
+    
     /**
      * The current state
      *
@@ -110,25 +104,25 @@
     public S getState() {
         return stateAccessor.call();
     }
-
+    
     private void setState(S value) {
         stateMutator.doIt(value);
     }
-
-    public boolean getShouldLog(){
+    
+    public boolean getShouldLog() {
         return shouldLog;
     }
     
-    public void setShouldLog(boolean enabled){
+    public void setShouldLog(boolean enabled) {
         shouldLog = enabled;
     }
     
-    public Logger getLogger(){
+    public Logger getLogger() {
         return logger;
     }
     
-    protected void log(T trigger, Object... args){
-        getLogger().info("Firing " + trigger);
+    protected void log(T trigger, Object... args) {
+        getLogger().info("Firing " + trigger, args);
     }
     
     /**
@@ -139,12 +133,12 @@
     public List<T> getPermittedTriggers() {
         return getCurrentRepresentation().getPermittedTriggers();
     }
-
+    
     StateRepresentation<S, T> getCurrentRepresentation() {
         StateRepresentation<S, T> representation = config.getRepresentation(getState());
         return representation == null ? new StateRepresentation<S, T>(getState()) : representation;
     }
-
+    
     /**
      * Transition from the current state via the specified trigger.
      * The target state is determined by the configuration of the current state.
@@ -156,7 +150,7 @@
     public void fire(T trigger) {
         publicFire(trigger);
     }
-
+    
     /**
      * Transition from the current state via the specified trigger.
      * The target state is determined by the configuration of the current state.
@@ -171,7 +165,7 @@
         assert trigger != null : TRIGGER_IS_NULL;
         publicFire(trigger.getTrigger(), arg0);
     }
-
+    
     /**
      * Transition from the current state via the specified trigger.
      * The target state is determined by the configuration of the current state.
@@ -188,7 +182,7 @@
         assert trigger != null : TRIGGER_IS_NULL;
         publicFire(trigger.getTrigger(), arg0, arg1);
     }
-
+    
     /**
      * Transition from the current state via the specified trigger.
      * The target state is determined by the configuration of the current state.
@@ -207,46 +201,42 @@
         assert trigger != null : TRIGGER_IS_NULL;
         publicFire(trigger.getTrigger(), arg0, arg1, arg2);
     }
-
+    
     protected void publicFire(T trigger, Object... args) {
-<<<<<<< HEAD
-        if(shouldLog){
+        if (shouldLog) {
             log(trigger, args);
         }
-=======
-        logger.info("Firing {}", trigger);
->>>>>>> 099b8361
         TriggerWithParameters<S, T> configuration = config.getTriggerConfiguration(trigger);
         if (configuration != null) {
             configuration.validateParameters(args);
         }
-
+        
         TriggerBehaviour<S, T> triggerBehaviour = getCurrentRepresentation().tryFindHandler(trigger);
         if (triggerBehaviour == null) {
             unhandledTriggerAction.doIt(getCurrentRepresentation().getUnderlyingState(), trigger);
             return;
         }
-
+        
         if (triggerBehaviour.isInternal()) {
             triggerBehaviour.performAction(args);
         } else {
             S source = getState();
             S destination = triggerBehaviour.transitionsTo(source, args);
             Transition<S, T> transition = new Transition<>(source, destination, trigger);
-
+            
             getCurrentRepresentation().exit(transition);
             triggerBehaviour.performAction(args);
             setState(destination);
             getCurrentRepresentation().enter(transition, args);
-        }
-        if(logger.isDebugEnabled()) {
-        	logger.debug("Fired [{}]--{}-->[{}]", new Object[] {
-        						source,
-        						TriggerWithParameters.toString(trigger,args),
-        						destination.toString()});
-        }
-    }
-
+            if (shouldLog && logger.isDebugEnabled()) {
+                getLogger().debug("Fired [{}]--{}-->[{}]",
+                        source,
+                        TriggerWithParameters.toString(trigger, args),
+                        destination.toString());
+            }
+        }
+    }
+    
     /**
      * Override the default behaviour of throwing an exception when an unhandled trigger is fired
      *
@@ -258,7 +248,7 @@
         }
         this.unhandledTriggerAction = unhandledTriggerAction;
     }
-
+    
     /**
      * Determine if the state machine is in the supplied state
      *
@@ -268,7 +258,7 @@
     public boolean isInState(S state) {
         return getCurrentRepresentation().isIncludedIn(state);
     }
-
+    
     /**
      * Returns true if {@code trigger} can be fired  in the current state
      *
@@ -278,7 +268,7 @@
     public boolean canFire(T trigger) {
         return getCurrentRepresentation().canHandle(trigger);
     }
-
+    
     /**
      * A human-readable representation of the state machine
      *
@@ -288,11 +278,11 @@
     public String toString() {
         List<T> permittedTriggers = getPermittedTriggers();
         List<String> parameters = new ArrayList<>();
-
+        
         for (T tTrigger : permittedTriggers) {
             parameters.add(tTrigger.toString());
         }
-
+        
         StringBuilder params = new StringBuilder();
         String delim = "";
         for (String param : parameters) {
@@ -300,7 +290,7 @@
             params.append(param);
             delim = ", ";
         }
-
+        
         return String.format(
                 "StateMachine {{ State = %s, PermittedTriggers = {{ %s }}}}",
                 getState(),
